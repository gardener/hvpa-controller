--- conflicted
+++ resolved
@@ -519,574 +519,8 @@
 	}
 
 	log.V(3).Info("Scaling required", "hvpa", hvpa.Namespace+"/"+hvpa.Name)
-<<<<<<< HEAD
 	return scaledStatus,
 		desiredReplicas != currentReplicas, resourcesChanged, blockedScaling, r.Update(context.TODO(), newObj)
-=======
-	return hpaStatus, vpaStatus,
-		weightedReplicas != currentReplicas, resourcesChanged,
-		vpaWeight, blockedScaling, r.Update(context.TODO(), newObj)
-}
-
-func isScalingOff(hvpa *autoscalingv1alpha1.Hvpa) bool {
-	if hvpa == nil {
-		log.Error(fmt.Errorf("Invalid arg: nil"), "Error", "hvpa", hvpa.Namespace+"/"+hvpa.Name)
-		return false
-	}
-
-	hpaScaleUpUpdatePolicy := hvpa.Spec.Hpa.ScaleUp.UpdatePolicy
-	hpaScaleDownUpdatePolicy := hvpa.Spec.Hpa.ScaleUp.UpdatePolicy
-	vpaScaleUpUpdatePolicy := hvpa.Spec.Vpa.ScaleUp.UpdatePolicy
-	vpaScaleDownUpdatePolicy := hvpa.Spec.Vpa.ScaleUp.UpdatePolicy
-
-	for _, policy := range []autoscalingv1alpha1.UpdatePolicy{
-		hpaScaleUpUpdatePolicy,
-		hpaScaleDownUpdatePolicy,
-		vpaScaleUpUpdatePolicy,
-		vpaScaleDownUpdatePolicy,
-	} {
-		if !isScalingOffByMode(&policy, hvpa.Spec.MaintenanceTimeWindow) {
-			return false
-		}
-	}
-	return true
-}
-
-func isScalingOffByMode(updatePolicy *autoscalingv1alpha1.UpdatePolicy, maintenanceWindow *autoscalingv1alpha1.MaintenanceTimeWindow) bool {
-	if updatePolicy == nil {
-		return false
-	}
-
-	updateMode := updatePolicy.UpdateMode
-
-	if updateMode == nil || *updateMode == "" || *updateMode == autoscalingv1alpha1.UpdateModeAuto {
-		return false
-	}
-
-	if *updateMode == autoscalingv1alpha1.UpdateModeOff {
-		return true
-	}
-
-	if maintenanceWindow == nil {
-		return false
-	}
-
-	maintenanceTimeWindow, err := utils.ParseMaintenanceTimeWindow(maintenanceWindow.Begin, maintenanceWindow.End)
-	if err != nil {
-		return false
-	}
-
-	// If scale mode is "MaintenanceWindow" but current time doesn't correspond to maintenance widow
-	if *updateMode == autoscalingv1alpha1.UpdateModeMaintenanceWindow && !maintenanceTimeWindow.Contains(time.Now()) {
-		return true
-	}
-
-	return false
-}
-
-func getWeightedReplicas(hpaStatus *autoscaling.HorizontalPodAutoscalerStatus, hvpa *autoscalingv1alpha1.Hvpa, currentReplicas int32, hpaWeight autoscalingv1alpha1.VpaWeight, blockedScaling *[]*autoscalingv1alpha1.BlockedScaling) (*autoscaling.HorizontalPodAutoscalerStatus, error) {
-	anno := hvpa.GetAnnotations()
-	if val, ok := anno["hpa-controller"]; !ok || val != "hvpa" {
-		log.V(3).Info("HPA is not controlled by HVPA", "hvpa", hvpa.Namespace+"/"+hvpa.Name)
-		return nil, nil
-	}
-
-	log.V(2).Info("Calculating weighted replicas", "hpaWeight", hpaWeight)
-	if hpaStatus == nil || hpaStatus.DesiredReplicas == 0 {
-		log.V(2).Info("HPA: Nothing to do", "hvpa", hvpa.Namespace+"/"+hvpa.Name)
-		return nil, nil
-	}
-
-	var blockReason autoscalingv1alpha1.BlockingReason
-	var maintenanceWindow *utils.MaintenanceTimeWindow
-	var err error
-	var weightedReplicas int32
-	desiredReplicas := hpaStatus.DesiredReplicas
-
-	// Initialize output hpa status
-	outHpaStatus := &autoscaling.HorizontalPodAutoscalerStatus{
-		CurrentReplicas: currentReplicas,
-		DesiredReplicas: currentReplicas,
-	}
-
-	if hvpa.Spec.Hpa.Deploy == false {
-		log.V(3).Info("HPA", "HPA is not deployed", "hvpa", hvpa.Namespace+"/"+hvpa.Name)
-		return outHpaStatus, err
-	}
-
-	if desiredReplicas == currentReplicas {
-		log.V(2).Info("HPA", "no scaling required. Current replicas", currentReplicas, "hvpa", hvpa.Namespace+"/"+hvpa.Name)
-		return outHpaStatus, err
-	}
-
-	if desiredReplicas > currentReplicas {
-		weightedReplicas = int32(math.Ceil(float64(currentReplicas) + float64(desiredReplicas-currentReplicas)*float64(hpaWeight)/float64(100)))
-	} else {
-		weightedReplicas = int32(math.Floor(float64(currentReplicas) + float64(desiredReplicas-currentReplicas)*float64(hpaWeight)/float64(100)))
-	}
-
-	if weightedReplicas == currentReplicas {
-		log.V(2).Info("HPA", "no scaling required. Weighted replicas", weightedReplicas, "hvpa", hvpa.Namespace+"/"+hvpa.Name)
-		return outHpaStatus, err
-	}
-
-	lastScaleTime := hvpa.Status.LastScaling.LastScaleTime.DeepCopy()
-	overrideScaleUpStabilization := hvpa.Status.OverrideScaleUpStabilization
-	if overrideScaleUpStabilization {
-		log.V(2).Info("HPA", "will override last scale time in case of scale out", overrideScaleUpStabilization, "hvpa", hvpa.Namespace+"/"+hvpa.Name)
-	}
-	if lastScaleTime == nil {
-		lastScaleTime = &metav1.Time{}
-	}
-	lastScaleTimeDuration := metav1.Now().Sub(lastScaleTime.Time)
-
-	scaleUpStabilizationWindow, scaleDownStabilizationWindow := time.Duration(0), time.Duration(0)
-	if hvpa.Spec.Hpa.ScaleUp.StabilizationDuration != nil {
-		scaleUpStabilizationWindow, _ = time.ParseDuration(*hvpa.Spec.Hpa.ScaleUp.StabilizationDuration)
-	}
-	if hvpa.Spec.Hpa.ScaleDown.StabilizationDuration != nil {
-		scaleDownStabilizationWindow, _ = time.ParseDuration(*hvpa.Spec.Hpa.ScaleDown.StabilizationDuration)
-	}
-
-	scaleUpUpdateMode, scaleDownUpdateMode := autoscalingv1alpha1.UpdateModeDefault, autoscalingv1alpha1.UpdateModeDefault
-	if hvpa.Spec.Hpa.ScaleUp.UpdatePolicy.UpdateMode != nil {
-		scaleUpUpdateMode = *hvpa.Spec.Hpa.ScaleUp.UpdatePolicy.UpdateMode
-	}
-	if hvpa.Spec.Hpa.ScaleDown.UpdatePolicy.UpdateMode != nil {
-		scaleDownUpdateMode = *hvpa.Spec.Hpa.ScaleDown.UpdatePolicy.UpdateMode
-	}
-
-	if hvpa.Spec.MaintenanceTimeWindow != nil {
-		maintenanceWindow, err = utils.ParseMaintenanceTimeWindow(hvpa.Spec.MaintenanceTimeWindow.Begin, hvpa.Spec.MaintenanceTimeWindow.End)
-		if err != nil {
-			return outHpaStatus, err
-		}
-	}
-
-	if hpaWeight == 0 {
-		blockReason = autoscalingv1alpha1.BlockingReasonWeight
-
-	} else if weightedReplicas > currentReplicas {
-		if scaleUpUpdateMode == autoscalingv1alpha1.UpdateModeOff {
-			blockReason = autoscalingv1alpha1.BlockingReasonUpdatePolicy
-		} else if scaleUpUpdateMode == autoscalingv1alpha1.UpdateModeMaintenanceWindow && !maintenanceWindow.Contains(time.Now()) {
-			blockReason = autoscalingv1alpha1.BlockingReasonMaintenanceWindow
-		} else if overrideScaleUpStabilization == false && lastScaleTimeDuration < scaleUpStabilizationWindow {
-			blockReason = autoscalingv1alpha1.BlockingReasonStabilizationWindow
-		} else {
-			log.V(2).Info("HPA scaling up", "weighted replicas", weightedReplicas, "hvpa", hvpa.Namespace+"/"+hvpa.Name)
-			outHpaStatus.DesiredReplicas = weightedReplicas
-			return outHpaStatus, err
-		}
-
-	} else if weightedReplicas < currentReplicas {
-		if scaleDownUpdateMode == autoscalingv1alpha1.UpdateModeOff {
-			blockReason = autoscalingv1alpha1.BlockingReasonUpdatePolicy
-		} else if scaleDownUpdateMode == autoscalingv1alpha1.UpdateModeMaintenanceWindow && !maintenanceWindow.Contains(time.Now()) {
-			blockReason = autoscalingv1alpha1.BlockingReasonMaintenanceWindow
-		} else if overrideScaleUpStabilization == false && lastScaleTimeDuration < scaleDownStabilizationWindow {
-			blockReason = autoscalingv1alpha1.BlockingReasonStabilizationWindow
-		} else {
-			log.V(2).Info("HPA scaling down", "weighted replicas", weightedReplicas, "hvpa", hvpa.Namespace+"/"+hvpa.Name)
-			outHpaStatus.DesiredReplicas = weightedReplicas
-			return outHpaStatus, err
-		}
-	}
-
-	// Scaling is blocked for some reason if we are here.
-	foundReason := false
-	if blockedScaling != nil {
-		for _, v := range *blockedScaling {
-			if v != nil && v.Reason == blockReason {
-				v.HpaStatus.DesiredReplicas = weightedReplicas
-				v.HpaStatus.CurrentReplicas = currentReplicas
-				foundReason = true
-				break
-			}
-		}
-	}
-
-	if foundReason == false {
-		blocked := newBlockedScaling(blockReason)
-		blocked.HpaStatus.DesiredReplicas = weightedReplicas
-		blocked.HpaStatus.CurrentReplicas = currentReplicas
-		if blockedScaling == nil {
-			err = fmt.Errorf("blockedScaling needs to be already populated")
-			log.Error(err, "Error")
-		} else {
-			*blockedScaling = append(*blockedScaling, blocked)
-		}
-	}
-
-	log.V(3).Info("HPA: scaling is blocked", "reason", blockReason, "currentReplicas", currentReplicas, "weightedReplicas", weightedReplicas, "minutes after last scaling", lastScaleTimeDuration.Minutes(), "hvpa", hvpa.Namespace+"/"+hvpa.Name)
-	return outHpaStatus, err
-}
-
-func isHpaScaleOutLimited(hpaStatus *autoscaling.HorizontalPodAutoscalerStatus, maxReplicas int32, hpaScaleUpUpdateMode *string, maintenanceWindow *autoscalingv1alpha1.MaintenanceTimeWindow) bool {
-	if isScalingOffByMode(&autoscalingv1alpha1.UpdatePolicy{UpdateMode: hpaScaleUpUpdateMode}, maintenanceWindow) {
-		return true
-	}
-
-	if hpaStatus == nil || hpaStatus.Conditions == nil {
-		return false
-	}
-	if hpaStatus.DesiredReplicas < maxReplicas {
-		return false
-	}
-	for _, v := range hpaStatus.Conditions {
-		if v.Type == autoscaling.ScalingLimited && v.Status == corev1.ConditionTrue {
-			log.V(3).Info("HPA scale out is limited")
-			return true
-		}
-	}
-	return false
-}
-
-func newBlockedScaling(reason autoscalingv1alpha1.BlockingReason) *autoscalingv1alpha1.BlockedScaling {
-	blockedScaling := autoscalingv1alpha1.BlockedScaling{
-		Reason: reason,
-		ScalingStatus: autoscalingv1alpha1.ScalingStatus{
-			VpaStatus: vpa_api.VerticalPodAutoscalerStatus{
-				Recommendation: &vpa_api.RecommendedPodResources{
-					ContainerRecommendations: make([]vpa_api.RecommendedContainerResources, 0, 0),
-				},
-			},
-		},
-	}
-	return &blockedScaling
-}
-
-func appendToBlockedScaling(blockedScaling **autoscalingv1alpha1.BlockedScaling, reason autoscalingv1alpha1.BlockingReason, target corev1.ResourceList, container string, blocked bool) {
-	if blocked {
-		if *blockedScaling == nil {
-			*blockedScaling = newBlockedScaling(reason)
-		}
-		(*blockedScaling).VpaStatus.Recommendation.ContainerRecommendations = append(
-			(*blockedScaling).VpaStatus.Recommendation.ContainerRecommendations,
-			vpa_api.RecommendedContainerResources{
-				Target:        target,
-				ContainerName: container,
-			})
-	}
-}
-
-// getWeightedRequests returns updated copy of podSpec if there is any change in podSpec,
-// otherwise it returns nil
-// The "blockedScaling" arg is populated with the reasons for blocking vertical scaling with the following priority order:
-// Weight > UpdatePolicy > StabilizationWindow > MaintenanceWindow > MinChanged
-func getWeightedRequests(vpaStatus *vpa_api.VerticalPodAutoscalerStatus, hvpa *autoscalingv1alpha1.Hvpa, vpaWeight autoscalingv1alpha1.VpaWeight, podSpec *corev1.PodSpec, hpaScaleOutLimited bool, blockedScaling *[]*autoscalingv1alpha1.BlockedScaling) (*corev1.PodSpec, bool, *vpa_api.VerticalPodAutoscalerStatus, error) {
-	log.V(2).Info("Checking if need to scale vertically", "hvpa", hvpa.Namespace+"/"+hvpa.Name)
-	if vpaStatus == nil || vpaStatus.Recommendation == nil {
-		log.V(2).Info("VPA: Nothing to do", "hvpa", hvpa.Namespace+"/"+hvpa.Name)
-		return nil, false, nil, nil
-	}
-	unsupportedVpaConditions := []vpa_api.VerticalPodAutoscalerConditionType{
-		vpa_api.ConfigUnsupported,
-		vpa_api.ConfigDeprecated,
-		vpa_api.LowConfidence,
-	}
-	for k, v := range vpaStatus.Conditions {
-		for _, condition := range unsupportedVpaConditions {
-			if v.Type == condition && v.Status == corev1.ConditionTrue {
-				// VPA recommendations not valid
-				log.V(3).Info("VPA recommendations not valid because the following condition is true", "condition", v.Type, "hvpa", hvpa.Namespace+"/"+hvpa.Name)
-				return nil, false, nil, nil
-			}
-		}
-		if v.Type == vpa_api.RecommendationProvided {
-			if v.Status == corev1.ConditionTrue {
-				// VPA recommendations are provided, we can do further processing
-				break
-			} else {
-				log.V(3).Info("VPA recommendations not provided yet", "hvpa", hvpa.Namespace+"/"+hvpa.Name)
-				return nil, false, nil, nil
-			}
-		}
-		if k == len(vpaStatus.Conditions)-1 {
-			log.V(3).Info("Reliable VPA recommendations not provided yet", "hvpa", hvpa.Namespace+"/"+hvpa.Name)
-			return nil, false, nil, nil
-		}
-	}
-	recommendations := vpaStatus.Recommendation
-
-	lastScaleTime := hvpa.Status.LastScaling.LastScaleTime
-	overrideScaleUpStabilization := hvpa.Status.OverrideScaleUpStabilization
-	if overrideScaleUpStabilization {
-		// Consider HPA to be limited if we have seen oomkill or liveness probe fails already.
-		hpaScaleOutLimited = true
-		log.V(2).Info("VPA", "will override last scale time in case of scale up", overrideScaleUpStabilization, "hvpa", hvpa.Namespace+"/"+hvpa.Name)
-		if vpaWeight == 0 {
-			log.V(2).Info("VPA", "will override vpaWeight from 0 to 1", "hvpa", hvpa.Namespace+"/"+hvpa.Name)
-			vpaWeight = 1
-		}
-	}
-	if lastScaleTime == nil {
-		lastScaleTime = &metav1.Time{}
-	}
-	lastScaleTimeDuration := time.Now().Sub(lastScaleTime.Time)
-
-	scaleUpStabilizationWindow, scaleDownStabilizationWindow := time.Duration(0), time.Duration(0)
-	if hvpa.Spec.Vpa.ScaleUp.StabilizationDuration != nil {
-		scaleUpStabilizationWindow, _ = time.ParseDuration(*hvpa.Spec.Vpa.ScaleUp.StabilizationDuration)
-	}
-	if hvpa.Spec.Vpa.ScaleDown.StabilizationDuration != nil {
-		scaleDownStabilizationWindow, _ = time.ParseDuration(*hvpa.Spec.Vpa.ScaleDown.StabilizationDuration)
-	}
-
-	scaleUpUpdateMode, scaleDownUpdateMode := autoscalingv1alpha1.UpdateModeDefault, autoscalingv1alpha1.UpdateModeDefault
-	if hvpa.Spec.Vpa.ScaleUp.UpdatePolicy.UpdateMode != nil {
-		scaleUpUpdateMode = *hvpa.Spec.Vpa.ScaleUp.UpdatePolicy.UpdateMode
-	}
-	if hvpa.Spec.Vpa.ScaleDown.UpdatePolicy.UpdateMode != nil {
-		scaleDownUpdateMode = *hvpa.Spec.Vpa.ScaleDown.UpdatePolicy.UpdateMode
-	}
-
-	resourceChange := false
-
-	newPodSpec := podSpec.DeepCopy()
-
-	var blockedScalingWeight, blockedScalingUpdatePolicy, blockedScalingMaintenanceWindow, blockedScalingStabilizationWindow, blockedScalingMinChange *autoscalingv1alpha1.BlockedScaling
-	var maintenanceTimeWindow *utils.MaintenanceTimeWindow
-	var err error
-
-	len := len(vpaStatus.Recommendation.ContainerRecommendations)
-	outVpaStatus := &vpa_api.VerticalPodAutoscalerStatus{
-		Recommendation: &vpa_api.RecommendedPodResources{
-			ContainerRecommendations: make([]vpa_api.RecommendedContainerResources, 0, len),
-		},
-	}
-
-	for _, rec := range recommendations.ContainerRecommendations {
-		blockedByWeight := false
-		blockedByUpdatePolicy := false
-		blockedByStabilizationWindow := false
-		blockedByMinChange := false
-		blockedByMaintenanceWindow := false
-
-		outTarget := make(corev1.ResourceList)
-		outTargetWeight := make(corev1.ResourceList)
-		outTargetUpdatePolicy := make(corev1.ResourceList)
-		outTargetStabilizationWindow := make(corev1.ResourceList)
-		outTargetMinChanged := make(corev1.ResourceList)
-		outTargetMaintenanceWindow := make(corev1.ResourceList)
-
-		if maintenanceWindow := hvpa.Spec.MaintenanceTimeWindow; maintenanceWindow != nil {
-			maintenanceTimeWindow, err = utils.ParseMaintenanceTimeWindow(maintenanceWindow.Begin, maintenanceWindow.End)
-			if err != nil {
-				return nil, false, nil, fmt.Errorf("Error parsing maintenance window")
-			}
-		}
-		for id := range newPodSpec.Containers {
-			container := &newPodSpec.Containers[id]
-			if rec.ContainerName == container.Name {
-				vpaMemTarget := rec.Target.Memory().DeepCopy()
-				vpaCPUTarget := rec.Target.Cpu().DeepCopy()
-				currReq := container.Resources.Requests
-				currMem := currReq.Memory().DeepCopy()
-				currCPU := currReq.Cpu().DeepCopy()
-
-				log.V(2).Info("VPA", "target mem", vpaMemTarget, "target cpu", vpaCPUTarget, "vpaWeight", vpaWeight, "minutes after last scaling", lastScaleTimeDuration.Minutes(), "hvpa", hvpa.Namespace+"/"+hvpa.Name)
-
-				factor := int64(100)
-				scale := int64(vpaWeight)
-
-				scaleUpMinDeltaMem, _ := getThreshold(&hvpa.Spec.Vpa.ScaleUp.MinChange.Memory, corev1.ResourceMemory, currMem)
-				scaleDownMinDeltaMem, _ := getThreshold(&hvpa.Spec.Vpa.ScaleDown.MinChange.Memory, corev1.ResourceMemory, currMem)
-				vpaMemTarget.Sub(currMem)
-				diffMem := resource.NewQuantity(vpaMemTarget.Value()*scale/factor, vpaMemTarget.Format)
-				negDiffMem := resource.NewQuantity(-vpaMemTarget.Value()*scale/factor, vpaMemTarget.Format)
-				currMem.Add(*diffMem)
-				weightedMem := currMem
-				weightedMem.SetScaled(weightedMem.ScaledValue(resource.Kilo), resource.Kilo)
-
-				scaleUpMinDeltaCPU, _ := getThreshold(&hvpa.Spec.Vpa.ScaleUp.MinChange.CPU, corev1.ResourceCPU, currCPU)
-				scaleDownMinDeltaCPU, _ := getThreshold(&hvpa.Spec.Vpa.ScaleDown.MinChange.CPU, corev1.ResourceCPU, currCPU)
-				vpaCPUTarget.Sub(currCPU)
-				diffCPU := resource.NewQuantity(vpaCPUTarget.ScaledValue(-3)*scale/factor, vpaCPUTarget.Format)
-				negDiffCPU := resource.NewQuantity(-vpaCPUTarget.ScaledValue(-3)*scale/factor, vpaCPUTarget.Format)
-				diffCPU.SetScaled(diffCPU.Value(), -3)
-				negDiffCPU.SetScaled(negDiffCPU.Value(), -3)
-				currCPU.Add(*diffCPU)
-				weightedCPU := currCPU
-				_ = weightedCPU.String() // cache string q.s
-
-				weightedReq := corev1.ResourceList{
-					corev1.ResourceCPU:    weightedCPU,
-					corev1.ResourceMemory: weightedMem,
-				}
-
-				initialzeIfRequired(&container.Resources)
-
-				newLimits := getScaledLimits(container.Resources.Limits, currReq, weightedReq, hvpa.Spec.Vpa.LimitsRequestsGapScaleParams)
-
-				log.V(3).Info("VPA", "weighted target mem", weightedMem, "weighted target cpu", weightedCPU, "hvpa", hvpa.Namespace+"/"+hvpa.Name)
-				log.V(3).Info("VPA scale down", "minimum CPU delta", scaleDownMinDeltaCPU.String(), "minimum memory delta", scaleDownMinDeltaMem, "hvpa", hvpa.Namespace+"/"+hvpa.Name)
-				log.V(3).Info("VPA scale up", "minimum CPU delta", scaleUpMinDeltaCPU.String(), "minimum memory delta", scaleUpMinDeltaMem, "HPA condition ScalingLimited", hpaScaleOutLimited, "hvpa", hvpa.Namespace+"/"+hvpa.Name)
-
-				if vpaWeight == 0 {
-					outTargetWeight[corev1.ResourceMemory] = rec.Target.Memory().DeepCopy()
-					blockedByWeight = true
-
-				} else if diffMem.Sign() > 0 {
-					if hpaScaleOutLimited == false || scaleUpUpdateMode == autoscalingv1alpha1.UpdateModeOff {
-						outTargetUpdatePolicy[corev1.ResourceMemory] = rec.Target.Memory().DeepCopy()
-						blockedByUpdatePolicy = true
-
-					} else if overrideScaleUpStabilization == false && lastScaleTimeDuration < scaleUpStabilizationWindow {
-						outTargetStabilizationWindow[corev1.ResourceMemory] = rec.Target.Memory().DeepCopy()
-						blockedByStabilizationWindow = true
-
-					} else if scaleUpUpdateMode == autoscalingv1alpha1.UpdateModeMaintenanceWindow &&
-						(maintenanceTimeWindow == nil || !maintenanceTimeWindow.Contains(time.Now())) {
-						outTargetMaintenanceWindow[corev1.ResourceMemory] = rec.Target.Memory().DeepCopy()
-						blockedByMaintenanceWindow = true
-
-					} else if overrideScaleUpStabilization == false && diffMem.Cmp(*scaleUpMinDeltaMem) < 0 {
-						outTargetMinChanged[corev1.ResourceMemory] = rec.Target.Memory().DeepCopy()
-						blockedByMinChange = true
-
-					} else {
-						log.V(2).Info("VPA", "Scaling up", "memory", "Container", container.Name)
-						newPodSpec.Containers[id].Resources.Requests[corev1.ResourceMemory] = weightedMem.DeepCopy()
-						if val, ok := (newLimits)[corev1.ResourceMemory]; ok {
-							newPodSpec.Containers[id].Resources.Limits[corev1.ResourceMemory] = val
-						}
-						// Override VPA status in outVpaStatus with weighted value
-						outTarget[corev1.ResourceMemory] = weightedMem.DeepCopy()
-						resourceChange = true
-					}
-				} else if diffMem.Sign() < 0 {
-					if scaleDownUpdateMode == autoscalingv1alpha1.UpdateModeOff {
-						outTargetUpdatePolicy[corev1.ResourceMemory] = rec.Target.Memory().DeepCopy()
-						blockedByUpdatePolicy = true
-
-					} else if lastScaleTimeDuration < scaleDownStabilizationWindow {
-						outTargetStabilizationWindow[corev1.ResourceMemory] = rec.Target.Memory().DeepCopy()
-						blockedByStabilizationWindow = true
-
-					} else if scaleDownUpdateMode == autoscalingv1alpha1.UpdateModeMaintenanceWindow &&
-						(maintenanceTimeWindow == nil || !maintenanceTimeWindow.Contains(time.Now())) {
-						outTargetMaintenanceWindow[corev1.ResourceMemory] = rec.Target.Memory().DeepCopy()
-						blockedByMaintenanceWindow = true
-
-					} else if negDiffMem.Cmp(*scaleDownMinDeltaMem) < 0 {
-						outTargetMinChanged[corev1.ResourceMemory] = rec.Target.Memory().DeepCopy()
-						blockedByMinChange = true
-
-					} else {
-						log.V(2).Info("VPA", "Scaling down", "memory", "Container", container.Name, "hvpa", hvpa.Namespace+"/"+hvpa.Name)
-						newPodSpec.Containers[id].Resources.Requests[corev1.ResourceMemory] = weightedMem.DeepCopy()
-						if val, ok := (newLimits)[corev1.ResourceMemory]; ok {
-							newPodSpec.Containers[id].Resources.Limits[corev1.ResourceMemory] = val
-						}
-						// Override VPA status in outVpaStatus with weighted value
-						outTarget[corev1.ResourceMemory] = weightedMem.DeepCopy()
-						resourceChange = true
-					}
-				}
-
-				if vpaWeight == 0 {
-					outTargetWeight[corev1.ResourceCPU] = rec.Target.Cpu().DeepCopy()
-					blockedByWeight = true
-
-				} else if diffCPU.Sign() > 0 {
-					if hpaScaleOutLimited == false || scaleUpUpdateMode == autoscalingv1alpha1.UpdateModeOff {
-						outTargetUpdatePolicy[corev1.ResourceCPU] = rec.Target.Cpu().DeepCopy()
-						blockedByUpdatePolicy = true
-
-					} else if overrideScaleUpStabilization == false && lastScaleTimeDuration < scaleUpStabilizationWindow {
-						outTargetStabilizationWindow[corev1.ResourceCPU] = rec.Target.Cpu().DeepCopy()
-						blockedByStabilizationWindow = true
-
-					} else if scaleUpUpdateMode == autoscalingv1alpha1.UpdateModeMaintenanceWindow &&
-						(maintenanceTimeWindow == nil || !maintenanceTimeWindow.Contains(time.Now())) {
-						outTargetMaintenanceWindow[corev1.ResourceCPU] = rec.Target.Cpu().DeepCopy()
-						blockedByMaintenanceWindow = true
-
-					} else if overrideScaleUpStabilization == false && diffCPU.Cmp(*scaleUpMinDeltaCPU) < 0 {
-						outTargetMinChanged[corev1.ResourceCPU] = rec.Target.Cpu().DeepCopy()
-						blockedByMinChange = true
-
-					} else {
-						log.V(2).Info("VPA", "Scaling up", "CPU", "Container", container.Name, "hvpa", hvpa.Namespace+"/"+hvpa.Name)
-						newPodSpec.Containers[id].Resources.Requests[corev1.ResourceCPU] = weightedCPU.DeepCopy()
-						if val, ok := (newLimits)[corev1.ResourceCPU]; ok {
-							newPodSpec.Containers[id].Resources.Limits[corev1.ResourceCPU] = val
-						}
-						// Override VPA status in outVpaStatus with weighted value
-						outTarget[corev1.ResourceCPU] = weightedCPU.DeepCopy()
-						resourceChange = true
-					}
-				} else if diffCPU.Sign() < 0 {
-					if scaleDownUpdateMode == autoscalingv1alpha1.UpdateModeOff {
-						outTargetUpdatePolicy[corev1.ResourceCPU] = rec.Target.Cpu().DeepCopy()
-						blockedByUpdatePolicy = true
-
-					} else if lastScaleTimeDuration < scaleDownStabilizationWindow {
-						outTargetStabilizationWindow[corev1.ResourceCPU] = rec.Target.Cpu().DeepCopy()
-						blockedByStabilizationWindow = true
-
-					} else if scaleDownUpdateMode == autoscalingv1alpha1.UpdateModeMaintenanceWindow &&
-						(maintenanceTimeWindow == nil || !maintenanceTimeWindow.Contains(time.Now())) {
-						outTargetMaintenanceWindow[corev1.ResourceCPU] = rec.Target.Cpu().DeepCopy()
-						blockedByMaintenanceWindow = true
-
-					} else if negDiffCPU.Cmp(*scaleDownMinDeltaCPU) < 0 {
-						outTargetMinChanged[corev1.ResourceCPU] = rec.Target.Cpu().DeepCopy()
-						blockedByMinChange = true
-
-					} else {
-						log.V(2).Info("VPA", "Scaling down", "CPU", "Container", container.Name, "hvpa", hvpa.Namespace+"/"+hvpa.Name)
-						newPodSpec.Containers[id].Resources.Requests[corev1.ResourceCPU] = weightedCPU.DeepCopy()
-						if val, ok := (newLimits)[corev1.ResourceCPU]; ok {
-							newPodSpec.Containers[id].Resources.Limits[corev1.ResourceCPU] = val
-						}
-						// Override VPA status in outVpaStatus with weighted value
-						outTarget[corev1.ResourceCPU] = weightedCPU.DeepCopy()
-						resourceChange = true
-					}
-				}
-
-				// TODO: Add conditions for other resources also: ResourceStorage, ResourceEphemeralStorage,
-
-				appendToBlockedScaling(&blockedScalingWeight, autoscalingv1alpha1.BlockingReasonWeight, outTargetWeight, container.Name, blockedByWeight)
-				appendToBlockedScaling(&blockedScalingUpdatePolicy, autoscalingv1alpha1.BlockingReasonUpdatePolicy, outTargetUpdatePolicy, container.Name, blockedByUpdatePolicy)
-				appendToBlockedScaling(&blockedScalingStabilizationWindow, autoscalingv1alpha1.BlockingReasonStabilizationWindow, outTargetStabilizationWindow, container.Name, blockedByStabilizationWindow)
-				appendToBlockedScaling(&blockedScalingMaintenanceWindow, autoscalingv1alpha1.BlockingReasonMaintenanceWindow, outTargetMaintenanceWindow, container.Name, blockedByMaintenanceWindow)
-				appendToBlockedScaling(&blockedScalingMinChange, autoscalingv1alpha1.BlockingReasonMinChange, outTargetMinChanged, container.Name, blockedByMinChange)
-
-				outVpaStatus.Recommendation.ContainerRecommendations = append(outVpaStatus.Recommendation.ContainerRecommendations,
-					vpa_api.RecommendedContainerResources{
-						Target:        outTarget,
-						ContainerName: container.Name,
-					})
-				break
-			}
-		}
-	}
-	if blockedScalingWeight != nil {
-		*blockedScaling = append(*blockedScaling, blockedScalingWeight)
-	}
-	if blockedScalingUpdatePolicy != nil {
-		*blockedScaling = append(*blockedScaling, blockedScalingUpdatePolicy)
-	}
-	if blockedScalingStabilizationWindow != nil {
-		*blockedScaling = append(*blockedScaling, blockedScalingStabilizationWindow)
-	}
-	if blockedScalingMaintenanceWindow != nil {
-		*blockedScaling = append(*blockedScaling, blockedScalingMaintenanceWindow)
-	}
-	if blockedScalingMinChange != nil {
-		*blockedScaling = append(*blockedScaling, blockedScalingMinChange)
-	}
-
-	log.V(2).Info("VPA", "vpa recommends changes?", resourceChange, "hvpa", hvpa.Namespace+"/"+hvpa.Name)
-	if resourceChange {
-		log.V(4).Info("VPA", "weighted recommendations", fmt.Sprintf("%+v", outVpaStatus.Recommendation.ContainerRecommendations), "hvpa", hvpa.Namespace+"/"+hvpa.Name)
-		return newPodSpec, resourceChange, outVpaStatus, nil
-	}
-	return nil, false, nil, nil
->>>>>>> a797cc09
 }
 
 func initialzeIfRequired(resources *corev1.ResourceRequirements) {
@@ -1147,15 +581,9 @@
 			"%v: failed to keep limit to request ratio; capping limit to int64", resourceName)
 	}
 
-<<<<<<< HEAD
-	// Initialise to max, and return the min after all the calculations
-	var scaledPercentageVal, scaledAddedVal big.Int = *big.NewInt(math.MaxInt64), *big.NewInt(math.MaxInt64)
-	newReqMilli := big.NewInt(newRequest.MilliValue())
-=======
 	// Initialise to 0, and return the max after all the calculations
 	var scaledPercentageVal, scaledAddedVal big.Int = *big.NewInt(0), *big.NewInt(0)
-	weightedReqMilli := big.NewInt(weightedRequest.MilliValue())
->>>>>>> a797cc09
+	newReqMilli := big.NewInt(newRequest.MilliValue())
 
 	if changeParams.Percentage != nil && *changeParams.Percentage != 0 {
 		scaledPercentageVal.Mul(newReqMilli, big.NewInt(int64(*changeParams.Percentage)))
