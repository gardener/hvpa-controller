--- conflicted
+++ resolved
@@ -1014,7 +1014,6 @@
 			}
 
 			var podTemplateSpec *corev1.PodSpec
-<<<<<<< HEAD
 			var currentReplicas int32
 			switch target.Kind {
 			case "Deployment":
@@ -1023,40 +1022,25 @@
 			case "StatefulSet":
 				podTemplateSpec = &obj.(*appsv1.StatefulSet).Spec.Template.Spec
 				currentReplicas = *obj.(*appsv1.StatefulSet).Spec.Replicas
-=======
-			switch target.Kind {
-			case "Deployment":
-				podTemplateSpec = &obj.(*appsv1.Deployment).Spec.Template.Spec
-			case "StatefulSet":
-				podTemplateSpec = &obj.(*appsv1.StatefulSet).Spec.Template.Spec
->>>>>>> 959360ec
 			case "DaemonSet":
 				podTemplateSpec = &obj.(*appsv1.DaemonSet).Spec.Template.Spec
 			case "ReplicaSet":
 				podTemplateSpec = &obj.(*appsv1.ReplicaSet).Spec.Template.Spec
-<<<<<<< HEAD
 				currentReplicas = *obj.(*appsv1.ReplicaSet).Spec.Replicas
 			case "ReplicationController":
 				podTemplateSpec = &obj.(*corev1.ReplicationController).Spec.Template.Spec
 				currentReplicas = *obj.(*corev1.ReplicationController).Spec.Replicas
-=======
-			case "ReplicationController":
-				podTemplateSpec = &obj.(*corev1.ReplicationController).Spec.Template.Spec
->>>>>>> 959360ec
 			default:
 				err := fmt.Errorf("TargetRef kind not supported %v in hvpa %v", hvpa.Spec.TargetRef.Kind, hvpa.Namespace+"/"+hvpa.Name)
 				log.Error(err, "Error")
 				return nil
 			}
 
-<<<<<<< HEAD
 			if currentReplicas == 0 && target.Kind != "Daemonset" {
 				log.V(3).Info("HVPA", "Not scaling because current replicas is 0", "hvpa", hvpa.Namespace+"/"+hvpa.Name)
 				return nil
 			}
 
-=======
->>>>>>> 959360ec
 			if !areResourcesEqual(&pod.Spec, podTemplateSpec) {
 				log.V(3).Info("Ignoring pod event because the pod doesn't belong to latest replicaset", "pod", pod.Namespace+"/"+pod.Name)
 				return nil
